<<<<<<< HEAD
.venv
=======
.env
.vscode
>>>>>>> bbb6e727
<|MERGE_RESOLUTION|>--- conflicted
+++ resolved
@@ -1,6 +1,3 @@
-<<<<<<< HEAD
 .venv
-=======
 .env
-.vscode
->>>>>>> bbb6e727
+.vscode