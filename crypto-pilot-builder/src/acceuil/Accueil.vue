<template>
  <div class="app-container">
    <!-- Sidebar -->
    <aside class="sidebar">
      <header class="sidebar-header">
        <h2 class="sidebar-title">CryptoPilot Builder</h2>
      </header>
      
      <!-- Contrôles utilisateur -->
      <nav class="chat-navigation">
        <section class="chat-controls-section">
          <button v-if="isAuthenticated" class="new-chat-button" @click="createNewChat">
            + Nouveau Chat
          </button>
          <button v-else class="login-button" @click="showAuthModal = true">
            <span class="login-icon">👤</span> Se connecter
          </button>
        </section>

        <!-- Liste des chats -->
        <section class="chat-list-section">
          <article 
            v-for="chat in chats" 
            :key="chat.id" 
            class="chat-item-container"
          >
            <form v-if="editingChatId === chat.id" class="chat-edit-form" @submit.prevent="saveEditingChat">
              <input
                v-model="tempChatName"
                @keydown="handleEditKeydown"
                @blur="saveEditingChat"
                ref="chatEditInput"
                class="chat-name-input"
                maxlength="50"
                type="text"
              />
            </form>
            
            <button
              v-else
              :class="[
                'chat-item-button',
                { 'chat-item-button--active': chat.id === activeChat }
              ]"
              @click="selectChat(chat.id)"
              @dblclick="startEditingChat(chat.id)"
              @contextmenu="showChatContextMenu($event, chat.id)"
              :title="'Double-cliquez pour renommer | Clic droit pour plus d\'options'"
            >
              {{ chat.name }}
            </button>
            
            <button
              class="chat-delete-button"
              @click="deleteChat(chat.id)"
              :aria-label="`Supprimer le chat ${chat.name}`"
            >
              ×
            </button>
          </article>
        </section>
      </nav>
    </aside>

    <!-- Contenu principal -->
    <main class="main-content">
      <!-- En-tête utilisateur -->
      <header class="main-header">
        <div class="user-section">
          <div v-if="isAuthenticated" class="user-info">
            <span class="user-welcome">Bonjour, {{ user?.username || user?.email }}</span>
            <button class="logout-button" @click="handleLogout">
              <span class="logout-icon">🚪</span> Déconnexion
            </button>
          </div>
        </div>
      </header>

      <!-- Dashboard -->
      <section v-if="!showChat" class="dashboard-section">
        <div class="widgets-container">
          <article class="crypto-widget">
            <span class="crypto-percentage">+27%</span>
            <span class="crypto-symbol">BTC</span>
          </article>
          <article class="news-widget">
            <span class="news-title">Actu by lulu</span>
          </article>
        </div>

        <!-- Actions -->
        <section class="action-section">
          <div v-if="isAuthenticated" class="authenticated-actions">
            <router-link to="/AI" class="agent-navigation-link">
              <button class="configure-agent-button">⚙️ Configurer mon Agent</button>
            </router-link>
<<<<<<< HEAD
            <router-link
              v-if="hasValidConfig"
              to="/memory"
              class="agent-navigation-link"
            >
              <button class="memory-button">🧠 Mémoire de l'IA</button>
            </router-link>
=======
            <button v-if="hasValidConfig" class="chat-access-button" @click="showChat = true">
              💬 Accéder au Chat
            </button>
>>>>>>> d4ca4340
          </div>
          
          <div v-else class="auth-required-section">
            <button class="talk-to-agent-button-disabled" @click="showAuthModal = true">
              🔒 Configurer mon Agent
            </button>
            <p class="auth-message">Veuillez vous connecter pour configurer votre agent IA personnalisé</p>
          </div>
        </section>
      </section>

      <!-- Chat -->
      <section v-else class="chat-section">
        <div class="chat-header">
          <button class="configure-agent-button back-dashboard-btn" @click="showChat = false">
            ← Retour au Dashboard
          </button>
          <h3 class="chat-title">Chat avec votre Agent IA</h3>
        </div>
        <div class="chat-container">
          <Chatbot />
        </div>
      </section>
    </main>

    <!-- Menu contextuel -->
    <aside v-if="showContextMenu" class="context-menu" :style="{ left: contextMenuX + 'px', top: contextMenuY + 'px' }">
      <button @click="renameFromContextMenu" class="context-menu-item">✏️ Renommer</button>
      <button @click="duplicateChat" class="context-menu-item">📋 Dupliquer</button>
      <hr class="context-menu-divider" />
      <button @click="deleteChatFromContextMenu" class="context-menu-item context-menu-item--danger">🗑️ Supprimer</button>
    </aside>

    <!-- Modale d'authentification -->
    <AuthModal :show="showAuthModal" @close="showAuthModal = false" @authenticated="handleAuthenticated" />
  </div>
</template>

<script>
import { mapState, mapActions, mapGetters } from "vuex";
import AuthModal from "../components/AuthModal.vue";
import apiService from "../services/apiService";
import Chatbot from '../components/chatbot.vue';

export default {
  name: "Accueil",
  components: {
    AuthModal,
    Chatbot,
  },
  data() {
    return {
      activeChat: null,
      nextChatId: 1,
      editingChatId: null,
      tempChatName: "",
      showContextMenu: false,
      contextMenuX: 0,
      contextMenuY: 0,
      contextMenuChatId: null,
      showAuthModal: false,
      redirectAfterAuth: null,
      chats: [],
      showChat: false,
    };
  },
  computed: {
    ...mapState("auth", ["isAuthenticated", "user"]),
    ...mapGetters(["aiConfig"]),
    hasValidConfig() {
      return (
        this.aiConfig &&
        this.aiConfig.selectedModel &&
        this.aiConfig.apiKey &&
        this.aiConfig.prompt
      );
    },
  },
  methods: {
    ...mapActions("auth", ["logout"]),
    ...mapActions(["loadAgentConfig"]),
    selectChat(chatId) {
      this.activeChat = chatId;
      console.log(`Chat sélectionné: ${chatId}`);
    },
    createNewChat() {
      const chatName = prompt(
        "Nom du nouveau chat:",
        `Chat ${this.nextChatId}`
      );
      if (chatName && chatName.trim()) {
        const newChat = {
          id: this.nextChatId,
          name: chatName.trim(),
        };
        this.chats.push(newChat);
        this.activeChat = this.nextChatId;
        this.nextChatId++;
        console.log(`Nouveau chat créé: ${newChat.name}`);
      }
    },
    startEditingChat(chatId) {
      const chat = this.chats.find((c) => c.id === chatId);
      if (chat) {
        this.editingChatId = chatId;
        this.tempChatName = chat.name;
      }
    },
    saveEditingChat() {
      if (this.tempChatName.trim()) {
        const chat = this.chats.find((c) => c.id === this.editingChatId);
        if (chat) {
          chat.name = this.tempChatName.trim();
        }
      }
      this.cancelEditingChat();
    },
    cancelEditingChat() {
      this.editingChatId = null;
      this.tempChatName = "";
    },
    showChatContextMenu(event, chatId) {
      event.preventDefault();
      this.contextMenuChatId = chatId;
      this.contextMenuX = event.clientX;
      this.contextMenuY = event.clientY;
      this.showContextMenu = true;
      document.addEventListener("click", this.hideContextMenu);
    },
    hideContextMenu() {
      this.showContextMenu = false;
      this.contextMenuChatId = null;
      document.removeEventListener("click", this.hideContextMenu);
    },
    renameFromContextMenu() {
      if (this.contextMenuChatId) {
        this.startEditingChat(this.contextMenuChatId);
        this.hideContextMenu();
      }
    },
    duplicateChat() {
      if (this.contextMenuChatId) {
        const originalChat = this.chats.find(
          (c) => c.id === this.contextMenuChatId
        );
        if (originalChat) {
          const newChat = {
            id: this.nextChatId,
            name: `${originalChat.name} (copie)`,
          };
          this.chats.push(newChat);
          this.nextChatId++;
          this.hideContextMenu();
        }
      }
    },
    deleteChatFromContextMenu() {
      if (this.contextMenuChatId) {
        this.deleteChat(this.contextMenuChatId);
        this.hideContextMenu();
      }
    },
    async loadChatsFromApi() {
      try {
        const response = await apiService.listSessions();
        const sessions = response.sessions || [];
        this.chats = sessions.map((session, idx) => ({
          id: session.session_id,
          name: session.session_name || `Chat ${idx + 1}`,
        }));
        if (this.chats.length > 0) {
          this.activeChat = this.chats[0].id;
          this.nextChatId = this.chats.length + 1;
        }
      } catch (error) {
        console.error("Erreur lors du chargement des chats:", error);
        this.chats = [{ id: 1, name: "Trading Analysis" }];
        this.activeChat = 1;
        this.nextChatId = 2;
      }
    },
    async deleteChat(chatId) {
      if (this.chats.length <= 1) {
        alert("Vous devez garder au moins un chat");
        return;
      }
      try {
        await apiService.deleteSession(chatId);
        const index = this.chats.findIndex((chat) => chat.id === chatId);
        if (index !== -1) {
          this.chats.splice(index, 1);
          if (this.activeChat === chatId && this.chats.length > 0) {
            this.activeChat = this.chats[0].id;
          }
        }
      } catch (error) {
        console.error("Erreur lors de la suppression du chat:", error);
        alert("Erreur lors de la suppression du chat.");
      }
    },
    handleEditKeydown(event) {
      if (event.key === "Enter") {
        this.saveEditingChat();
      } else if (event.key === "Escape") {
        this.cancelEditingChat();
      }
    },
    handleAuthenticated() {
      this.loadAgentConfig();
      if (this.redirectAfterAuth) {
        this.$router.push(this.redirectAfterAuth);
        this.redirectAfterAuth = null;
      }
    },
    async handleLogout() {
      await this.logout();
      this.$router.push("/");
    },
  },
  async mounted() {
    this.$store.dispatch("auth/checkAuth");
    if (this.isAuthenticated) {
      await this.loadAgentConfig();
      await this.loadChatsFromApi();
    }
    const urlParams = new URLSearchParams(window.location.search);
    if (urlParams.get("authRequired") === "true") {
      this.showAuthModal = true;
      this.redirectAfterAuth = urlParams.get("redirect") || "/AI";
    }
  },
};
</script>

<style scoped>
.app-container {
  display: flex;
  height: 100vh;
<<<<<<< HEAD
  font-family: "Segoe UI", Tahoma, Geneva, Verdana, sans-serif;
  background: linear-gradient(135deg, #7a5195 0%, #a552cc 100%);
=======
  font-family: 'Roboto', sans-serif;
  background: linear-gradient(120deg, rgba(28, 32, 51, 0), rgba(16, 21, 33, 0));
  border: none;
  transition: left 0.5s ease;
>>>>>>> d4ca4340
  overflow: hidden;
}
.sidebar {
  position: fixed;
  top: 10vh;
  left: 5vh;
  width: 40vh;
  height: 80vh;
  background: rgba(255, 255, 255, 0.1);
  backdrop-filter: blur(20px);
  -webkit-backdrop-filter: blur(20px);
  border-radius: 24px;
  border: 1px solid rgba(255, 255, 255, 0.2);
  padding: 20px;
  box-shadow: 0 8px 24px rgba(0, 0, 0, 0.3);
  color: #fff;
}
.sidebar-header {
  margin-bottom: 35px;
  text-align: center;
  animation: fadeIn 0.5s ease;
}
@keyframes fadeIn {
  from {
    opacity: 0;
    transform: translateY(-10px);
  }
  to {
    opacity: 1;
    transform: translateY(0);
  }
}
.sidebar-title {
  font-size: 80px;
  font-weight: 600px;
  color: #f3e8ff;
  margin: 0;
  letter-spacing: 1px;
  text-shadow: 0 2px 4px rgba(0, 0, 0, 0.3);
}
.chat-navigation {
  display: flex;
  flex-direction: column;
  gap: 12px;
}
.chat-controls-section {
  margin-bottom: 20px;
  display: flex;
  gap: 80px;
}
.new-chat-button {
  width: 20%;
  padding-top: 12px;
  padding-right: 18px;
  padding-bottom: 12px;
  padding-left: 10px;
  background: linear-gradient(120deg, rgba(28, 32, 51, 0), rgba(16, 21, 33, 0));
  border: none;
  color: white;
  border-radius: 10px;
  cursor: pointer;
  font-size: 15px;
  font-weight: bold;
  transition: all 0.3s ease;
  position: relative;
  overflow: hidden;
  display: flex;
  align-items: center;
  justify-content: flex-start;
  text-align: center;
}
.new-chat-button:hover {
  transform: translateY(-3px);
  box-shadow: 0 6px 20px rgba(125, 82, 204, 0.4);
}
.new-chat-button::after {
  content: "";
  position: absolute;
  top: 0;
  left: -100%;
  width: 100%;
  height: 100%;
  background: linear-gradient(
    120deg,
    rgba(255, 255, 255, 0.2) 0%,
    rgba(255, 255, 255, 0.2) 50%,
    rgba(255, 255, 255, 0) 80%
  );
  transition: left 0.5s ease;
}
.new-chat-button:hover::after {
  left: 100%;
}
.login-button {
  width: 100%;
  padding: 14px 24px;
  background: rgba(28, 32, 51, 0.1);
  backdrop-filter: blur(10px);
  -webkit-backdrop-filter: blur(10px);
  border: 1px solid rgba(255, 255, 255, 0.1);
  color: white;
  border-radius: 30px;
  cursor: pointer;
  font-size: 15px;
  font-weight: 700;
  transition: all 0.3s ease;
  box-shadow: 0 6px 18px rgba(118, 75, 162, 0.3);
  display: flex;
  align-items: center;
  justify-content: center;
}
.login-button:hover {
  background: rgba(28, 32, 51, 0.2);
  transform: translateY(-2px);
  box-shadow: 0 8px 24px rgba(118, 75, 162, 0.4);
}
.login-icon {
  font-size: 18px;
  margin-right: 8px;
}
.chat-list-section {
  display: flex;
  flex-direction: column;
  gap: 10px;
  max-height: 70vh;
  overflow-y: auto;
  padding-right: 8px; /* Légèrement augmenté pour laisser place à la scrollbar */

  /* Scrollbar WebKit (Chrome, Safari, Edge) */
  scrollbar-width: thin;
  scrollbar-color: rgba(118, 75, 162, 0.6) rgba(46, 27, 77, 0.3);
}
.chat-list-section::-webkit-scrollbar {
  width: 8px;
  background-color: transparent;
}
.chat-list-section::-webkit-scrollbar-track {
  background: rgba(46, 27, 77, 0.3);
  border-radius: 10px;
  margin: 5px 0;
  box-shadow: inset 0 0 3px rgba(0, 0, 0, 0.1);
}
.chat-list-section::-webkit-scrollbar-thumb {
  background: linear-gradient(120deg, rgba(28, 32, 51, 0), rgba(16, 21, 33, 0));
  border: none;
  transition: left 0.5s ease;
  border-radius: 10px;
  box-shadow: 0 2px 6px rgba(118, 75, 162, 0.3);
  transition: all 0.3s ease;
}
.chat-list-section::-webkit-scrollbar-thumb:hover {
  background: linear-gradient(120deg, rgba(28, 32, 51, 0), rgba(16, 21, 33, 0));
  border: none;
  transition: left 0.5s ease;
  box-shadow: 0 3px 8px rgba(157, 78, 221, 0.4);
  transform: scaleX(1.2);
}
.chat-list-section::-webkit-scrollbar-thumb:active {
  background: linear-gradient(120deg, rgba(28, 32, 51, 0), rgba(16, 21, 33, 0));
  border: none;
  transition: left 0.5s ease;
}
.chat-list-section::-webkit-scrollbar-thumb {
  opacity: 0.7;
}
.chat-list-section:hover::-webkit-scrollbar-thumb {
  opacity: 1;
}
@supports (scrollbar-width: thin) {
  .chat-list-section {
    scrollbar-width: thin;
    scrollbar-color: #764ba2 rgba(46, 27, 77, 0.3);
  }
}
.chat-list-section:hover {
  box-shadow: inset 2px 0 0 rgba(118, 75, 162, 0.2);
  transition: box-shadow 0.3s ease;
}
.chat-list-section::-webkit-scrollbar-thumb {
  position: relative;
}
.chat-list-section::-webkit-scrollbar-thumb::before {
  content: "";
  position: absolute;
  top: 0;
  left: 0;
  right: 0;
  bottom: 0;
<<<<<<< HEAD
  background: linear-gradient(
    45deg,
    rgba(255, 255, 255, 0.1) 0%,
    transparent 50%,
    rgba(255, 255, 255, 0.1) 100%
  );
=======
  background: linear-gradient(45deg,
    rgba(255,255,255,0.1) 0%,
    transparent 50%,
    rgba(255,255,255,0.1) 100%);
>>>>>>> d4ca4340
  border-radius: 10px;
  opacity: 0;
  transition: opacity 0.3s ease;
}
.chat-list-section::-webkit-scrollbar-thumb:hover::before {
  opacity: 1;
}
.chat-item-container {
  display: flex;
  align-items: center;
  gap: 8px;
  position: relative;
  transition: transform 0.2s ease;
}
.chat-item-container:hover {
  transform: translateX(5px);
}
.chat-edit-form {
  flex: 1;
}
.chat-name-input {
  width: 100%;
  padding: 14px 18px;
  background-color: #f3e8ff;
  border: 2px solid #a552cc;
  color: #2c1b4d;
  border-radius: 10px;
  font-size: 15px;
  font-family: inherit;
  outline: none;
  transition: all 0.3s ease;
  box-shadow: inset 0 2px 4px rgba(0, 0, 0, 0.05);
}
.chat-name-input:focus {
  border-color: #764ba2;
  box-shadow: 0 0 8px rgba(118, 75, 162, 0.3);
}
.chat-item-button {
  flex: 1;
  padding: 14px 18px;
  background: linear-gradient(120deg, rgba(28, 32, 51, 0), rgba(16, 21, 33, 0));
  border: none;
  transition: left 0.5s ease;
  border: 1px solid rgba(255, 255, 255, 0.2);
  color: #f3e8ff;
  border-radius: 10px;
  cursor: pointer;
  transition: all 0.3s ease;
  font-size: 30px;
  font-weight: 500;
  text-align: left;
  position: relative;
  overflow: hidden;
<<<<<<< HEAD
  box-shadow: 0 2px 6px rgba(0, 0, 0, 0.1);
=======
>>>>>>> d4ca4340
}
.chat-item-button:hover {
  background: rgba(255, 255, 255, 0.2);
  border-color: rgba(255, 255, 255, 0.3);
  transform: translateX(8px);
}
.chat-item-button::after {
  content: "";
  position: absolute;
  top: 0;
  left: -50%;
  width: 100%;
  height: 100%;
  background: linear-gradient(
    120deg,
    rgba(255, 255, 255, 0.1) 0%,
    rgba(255, 255, 255, 0.1) 50%,
    rgba(255, 255, 255, 0) 80%
  );
  transition: left 0.5s ease;
}
.chat-item-button:hover::after {
  left: 100%;
}
.chat-item-button--active {
  background: linear-gradient(120deg, rgba(28, 32, 51, 0), rgba(16, 21, 33, 0));
  border: none;
  transition: left 0.5s ease;
  font-weight: bold;
  box-shadow: 0 4px 12px rgba(118, 75, 162, 0.3);
  transform: translateX(5px);
}
.chat-delete-button {
  width: 30px;
  height: 30px;
  background-color: #e74c3c;
  border: none;
  color: white;
  border-radius: 50%;
  cursor: pointer;
  font-size: 18px;
  font-weight: bold;
  display: flex;
  align-items: center;
  justify-content: center;
  transition: all 0.3s ease;
  box-shadow: 0 2px 6px rgba(0, 0, 0, 0.2);
  position: relative;
}
.chat-delete-button:hover {
  background-color: #c0392b;
  transform: scale(1.1) rotate(90deg);
}
.context-menu {
  position: fixed;
  background-color: #2e1b4d;
  border: 1px solid #5a3494;
  border-radius: 12px;
  box-shadow: 0 8px 24px rgba(75, 25, 140, 0.3);
  z-index: 1000;
  min-width: 180px;
  overflow: hidden;
  animation: slideDown 0.3s ease;
}
@keyframes slideDown {
  from {
    transform: translateY(-10px);
    opacity: 0;
  }
  to {
    transform: translateY(0);
    opacity: 1;
  }
}
.context-menu-item {
  width: 100%;
  padding: 12px 20px;
  border: none;
  background: none;
  text-align: left;
  cursor: pointer;
  font-size: 15px;
  display: flex;
  align-items: center;
  gap: 10px;
  transition: background-color 0.2s ease;
  color: #f3e8ff;
}
.context-menu-item:hover {
  background-color: #5a3494;
}
.context-menu-item--danger {
  color: #ff7675;
}
.context-menu-divider {
  margin: 0;
  border: none;
  border-top: 1px solid #5a3494;
}
.main-content {
  flex: 1;
  padding: 50px;
  display: flex;
  flex-direction: column;
  align-items: center;
  background: linear-gradient(135deg, #111421 0%, #111421 100%);
  overflow-y: auto;
}
.main-header {
  margin-bottom: 50px;
  width: 100%;
  display: flex;
  justify-content: center;
  align-items: center;
  position: relative;
  animation: fadeInUp 0.6s ease;
}
@keyframes fadeInUp {
  from {
    opacity: 0;
    transform: translateY(20px);
  }
  to {
    opacity: 1;
    transform: translateY(0);
  }
}
.user-section {
  position: absolute;
  right: 0;
  display: flex;
  align-items: center;
  gap: 15px;
  animation: fadeInRight 0.5s ease;
}
@keyframes fadeInRight {
  from {
    opacity: 0;
    transform: translateX(20px);
  }
  to {
    opacity: 1;
    transform: translateX(0);
  }
}
.user-info {
  display: flex;
  align-items: center;
  gap: 18px;
}
.user-welcome {
  color: white;
  font-weight: bold;
  font-size: 16px;
  text-shadow: 0 1px 2px rgba(0, 0, 0, 0.05);
}
.logout-button {
  display: flex;
  align-items: center;
  gap: 10px;
  padding: 10px 20px;
  background: rgba(28, 32, 51, 0.1);
  backdrop-filter: blur(10px);
  -webkit-backdrop-filter: blur(10px);
  border: 1px solid rgba(255, 255, 255, 0.1);
  color: white;
  border-radius: 25px;
  cursor: pointer;
  font-size: 14px;
  font-weight: 600;
  transition: all 0.3s ease;
  box-shadow: 0 4px 12px rgba(0, 0, 0, 0.1);
}
.logout-button:hover {
  background: rgba(28, 32, 51, 0.2);
  box-shadow: 0 8px 20px rgba(192, 57, 43, 0.4);
  transform: translateY(-1px);
}
.logout-icon {
  font-size: 18px;
}

.back-dashboard-btn {
  /* Hérite des styles de .configure-agent-button */
  padding: 18px 35px;
  font-size: 20px;
  font-weight: bold;
  background: linear-gradient(120deg, rgba(28, 32, 51, 0), rgba(16, 21, 33, 0));
  border: none;
  color: white;
  border-radius: 12px;
  cursor: pointer;
  transition: all 0.3s ease;
  box-shadow: 0 6px 18px rgba(118, 75, 162, 0.3);
  position: relative;
  overflow: hidden;
  z-index: 1;
  margin-bottom: 20px; /* Espace sous le bouton */
}

/* Effet hover (identique aux autres boutons) */
.back-dashboard-btn::before {
  content: '';
  position: absolute;
  top: 0;
  left: -100%;
  width: 100%;
  height: 100%;
  background: linear-gradient(120deg, rgba(255,255,255,0.2) 0%, rgba(255,255,255,0.2) 50%, rgba(255,255,255,0) 80%);
  transition: left 0.5s ease;
  z-index: -1;
}

.back-dashboard-btn:hover::before {
  left: 100%;
}

.back-dashboard-btn:hover {
  transform: translateY(-3px);
  box-shadow: 0 8px 24px rgba(118, 75, 162, 0.4);
}

.dashboard-section {
  display: flex;
  flex-direction: column;
  align-items: center;
  gap: 40px;
  max-width: 700px;
  width: 100%;
  animation: fadeInUp 0.6s ease;
}
.widgets-container {
  display: flex;
  justify-content: center;
  gap: 30px;
  margin-top: 150px;
  flex-wrap: wrap;
}
.crypto-widget,
.news-widget {
  width: 160px;
  height: 140px;
  border-radius: 16px;
  display: flex;
  flex-direction: column;
  align-items: center;
  justify-content: center;
  color: white;
  font-weight: bold;
  transition: all 0.4s ease;
  position: relative;
  overflow: hidden;
  transform: perspective(1000px) rotateY(0deg);
}
.crypto-widget::before,
.news-widget::before {
  content: "";
  position: absolute;
  top: -50%;
  left: -50%;
  width: 200%;
  height: 200%;
  background: radial-gradient(
    circle at center,
    rgba(255, 255, 255, 0.2) 0%,
    transparent 70%
  );
  transform: rotate(45deg);
  pointer-events: none;
}
.crypto-widget:hover,
.news-widget:hover {
  transform: perspective(1000px) rotateY(5deg) translateY(-5px);
  box-shadow: 0 10px 30px rgba(118, 75, 162, 0.4);
}
.crypto-percentage {
  font-size: 28px;
  margin-bottom: 8px;
  text-shadow: 0 2px 4px rgba(0, 0, 0, 0.2);
}
.crypto-symbol {
  font-size: 18px;
  opacity: 0.9;
  text-shadow: 0 1px 2px rgba(0, 0, 0, 0.2);
}
.news-widget {
  background: linear-gradient(120deg, rgba(28, 32, 51, 0), rgba(16, 21, 33, 0));
  border: none;
}
.news-title {
  font-size: 20px;
  text-align: center;
  text-shadow: 0 1px 3px rgba(0, 0, 0, 0.2);
}
.action-section {
  width: 100%;
  display: flex;
  justify-content: center;
}
.authenticated-actions {
  display: flex;
  flex-direction: column;
  gap: 20px;
  align-items: center;
}
.agent-navigation-link {
  text-decoration: none;
}
.configure-agent-button {
  padding: 18px 35px;
  font-size: 20px;
  font-weight: bold;
  background: linear-gradient(120deg, rgba(28, 32, 51, 0), rgba(16, 21, 33, 0));
  border: none;
  color: white;
  border-radius: 12px;
  cursor: pointer;
  transition: all 0.3s ease;
  box-shadow: 0 6px 18px rgba(118, 75, 162, 0.3);
  position: relative;
  overflow: hidden;
  z-index: 1;
}
.configure-agent-button::before {
  content: "";
  position: absolute;
  top: 0;
  left: -100%;
  width: 100%;
  height: 100%;
  background: linear-gradient(
    120deg,
    rgba(255, 255, 255, 0.2) 0%,
    rgba(255, 255, 255, 0.2) 50%,
    rgba(255, 255, 255, 0) 80%
  );
  transition: left 0.5s ease;
  z-index: -1;
}
.configure-agent-button:hover::before {
  left: 100%;
}
.configure-agent-button:hover {
  transform: translateY(-3px);
  box-shadow: 0 8px 24px rgba(118, 75, 162, 0.4);
}
.chat-access-button {
  padding: 18px 35px;
  font-size: 20px;
  font-weight: bold;
  background: linear-gradient(120deg, rgba(28, 32, 51, 0), rgba(16, 21, 33, 0));
  border: none;
  color: white;
  border-radius: 12px;
  cursor: pointer;
  transition: all 0.3s ease;
  box-shadow: 0 6px 18px rgba(165, 82, 204, 0.3);
  position: relative;
  overflow: hidden;
  z-index: 1;
}
.chat-access-button::before {
  content: "";
  position: absolute;
  top: 0;
  left: -100%;
  width: 100%;
  height: 100%;
  background: linear-gradient(
    120deg,
    rgba(255, 255, 255, 0.2) 0%,
    rgba(255, 255, 255, 0.2) 50%,
    rgba(255, 255, 255, 0) 80%
  );
  transition: left 0.5s ease;
  z-index: -1;
}
.chat-access-button:hover::before {
  left: 100%;
}
.chat-access-button:hover {
  transform: translateY(-3px);
  box-shadow: 0 8px 24px rgba(165, 82, 204, 0.4);
}
<<<<<<< HEAD

.memory-button {
  padding: 18px 35px;
  font-size: 20px;
  font-weight: bold;
  background: linear-gradient(135deg, #667eea 0%, #764ba2 100%);
  border: none;
  color: white;
  border-radius: 12px;
  cursor: pointer;
  transition: all 0.3s ease;
  box-shadow: 0 6px 18px rgba(102, 126, 234, 0.3);
  position: relative;
  overflow: hidden;
  z-index: 1;
}

.memory-button::before {
  content: "";
  position: absolute;
  top: 0;
  left: -100%;
  width: 100%;
  height: 100%;
  background: linear-gradient(
    120deg,
    rgba(255, 255, 255, 0.2) 0%,
    rgba(255, 255, 255, 0.2) 50%,
    rgba(255, 255, 255, 0) 80%
  );
  transition: left 0.5s ease;
  z-index: -1;
}

.memory-button:hover::before {
  left: 100%;
}

.memory-button:hover {
  transform: translateY(-3px);
  box-shadow: 0 8px 24px rgba(102, 126, 234, 0.4);
}

=======
>>>>>>> d4ca4340
.auth-required-section {
  display: flex;
  flex-direction: column;
  align-items: center;
  gap: 15px;
}
.talk-to-agent-button-disabled {
  padding: 18px 35px;
  font-size: 20px;
  font-weight: bold;
  background: rgba(28, 32, 51, 0.1);
  backdrop-filter: blur(10px);
  -webkit-backdrop-filter: blur(10px);
  border: 1px solid rgba(255, 255, 255, 0.1);
  color: white;
  border-radius: 12px;
  cursor: pointer;
  transition: all 0.3s ease;
  box-shadow: 0 6px 18px rgba(0, 0, 0, 0.1);
  position: relative;
  overflow: hidden;
  text-align: center;
}
.talk-to-agent-button-disabled:hover {
  background: rgba(28, 32, 51, 0.2);
  transform: translateY(-3px);
  box-shadow: 0 8px 24px rgba(118, 75, 162, 0.4);
}
.talk-to-agent-button-disabled:hover::after {
  position: absolute;
  top: 0;
  left: 0;
  right: 0;
  bottom: 0;
  background: rgba(28, 32, 51, 0.4);
  display: flex;
  align-items: center;
  justify-content: center;
  font-size: 14px;
  font-weight: 500;
  color: #fff;
  text-shadow: 0 1px 2px rgba(0, 0, 0, 0.2);
  animation: fadeInUp 0.3s ease;
}
.auth-message {
  margin: 0;
  color: white;
  font-size: 15px;
  text-align: center;
  max-width: 320px;
  line-height: 1.5;
  font-style: italic;
<<<<<<< HEAD
  text-shadow: 0 1px 2px rgba(255, 255, 255, 0.3);
}

.modal-overlay {
  position: fixed;
  top: 0;
  left: 0;
  right: 0;
  bottom: 0;
  background-color: rgba(75, 25, 140, 0.7);
  display: flex;
  justify-content: center;
  align-items: center;
  z-index: 2000;
  backdrop-filter: blur(6px);
  animation: fadeIn 0.3s ease;
=======
  text-shadow: 0 1px 2px rgba(0, 0, 0, 0.2);
>>>>>>> d4ca4340
}
.modal-container {
  background: white;
  border-radius: 20px;
  box-shadow: 0 25px 50px rgba(75, 25, 140, 0.3);
  width: 90%;
  max-width: 450px;
  overflow: hidden;
  transform: scale(0.95);
  animation: modalAppear 0.4s ease forwards;
}
@keyframes modalAppear {
  to {
    transform: scale(1);
  }
}
.modal-header {
  background: linear-gradient(120deg, rgba(28, 32, 51, 0), rgba(16, 21, 33, 0));
  border: none;
  color: white;
  padding: 25px;
  display: flex;
  justify-content: space-between;
  align-items: center;
  box-shadow: 0 4px 12px rgba(0, 0, 0, 0.1);
}
.modal-title {
  font-size: 22px;
  font-weight: bold;
  margin: 0;
  letter-spacing: 0.5px;
}
.modal-close {
  background: none;
  border: none;
  color: white;
  font-size: 26px;
  cursor: pointer;
  width: 35px;
  height: 35px;
  display: flex;
  align-items: center;
  justify-content: center;
  border-radius: 50%;
  transition: background-color 0.2s ease;
}
.modal-close:hover {
  background-color: rgba(255, 255, 255, 0.2);
}
.login-form {
  padding: 35px;
}
.form-group {
  margin-bottom: 25px;
}
.form-label {
  display: block;
  margin-bottom: 10px;
  font-weight: 700;
  color: #4b2e83;
  font-size: 15px;
}
.form-input {
  width: 100%;
  padding: 14px 18px;
  border: 2px solid #dcdcdc;
  border-radius: 12px;
  font-size: 15px;
  transition: all 0.3s ease;
  background-color: #f8f6ff;
  box-sizing: border-box;
  font-family: inherit;
  box-shadow: inset 0 2px 4px rgba(0, 0, 0, 0.05);
}
.form-input:focus {
  outline: none;
  border-color: #764ba2;
  background-color: white;
  box-shadow: 0 0 0 4px rgba(118, 75, 162, 0.15);
}
.form-input::placeholder {
  color: #aaa;
}
.form-actions {
  display: flex;
  gap: 15px;
  justify-content: flex-end;
  margin-top: 35px;
}
.btn-secondary {
  padding: 12px 24px;
  border: 2px solid #e1e8ed;
  background: white;
  color: #4b2e83;
  border-radius: 10px;
  cursor: pointer;
  font-size: 15px;
  font-weight: 600;
  transition: all 0.3s ease;
  box-shadow: 0 2px 6px rgba(0, 0, 0, 0.05);
}
.btn-secondary:hover {
  background-color: #f3e8ff;
  border-color: #c5b3f4;
}
.btn-primary {
  padding: 12px 24px;
  background: linear-gradient(120deg, rgba(28, 32, 51, 0), rgba(16, 21, 33, 0));
  border: none;
  color: white;
  border-radius: 10px;
  cursor: pointer;
  font-size: 15px;
  font-weight: 600;
  transition: all 0.3s ease;
  box-shadow: 0 6px 18px rgba(118, 75, 162, 0.3);
}
.btn-primary:hover {
  transform: translateY(-2px);
  box-shadow: 0 8px 24px rgba(118, 75, 162, 0.4);
}
.chat-fullscreen {
  width: 100vw;
  height: 100vh;
  position: fixed;
  left: 0; top: 0;
  z-index: 2000;
  background: #fff;
  display: flex;
  justify-content: space-between;
  align-items: center;
  box-shadow: 0 4px 12px rgba(0, 0, 0, 0.1);
}
.modal-title {
  font-size: 22px;
  font-weight: bold;
  margin: 0;
  letter-spacing: 0.5px;
}
.modal-close {
  background: none;
  border: none;
  color: white;
  font-size: 26px;
  cursor: pointer;
  width: 35px;
  height: 35px;
  display: flex;
  align-items: center;
  justify-content: center;
  border-radius: 50%;
  transition: background-color 0.2s ease;
}
.modal-close:hover {
  background-color: rgba(255, 255, 255, 0.2);
}
.login-form {
  padding: 35px;
}
.form-group {
  margin-bottom: 25px;
}
.form-label {
  display: block;
  margin-bottom: 10px;
  font-weight: 700;
  color: #4b2e83;
  font-size: 15px;
}
.form-input {
  width: 100%;
  padding: 14px 18px;
  border: 2px solid #dcdcdc;
  border-radius: 12px;
  font-size: 15px;
  transition: all 0.3s ease;
  background-color: #f8f6ff;
  box-sizing: border-box;
  font-family: inherit;
  box-shadow: inset 0 2px 4px rgba(0, 0, 0, 0.05);
}
.form-input:focus {
  outline: none;
  border-color: #764ba2;
  background-color: white;
  box-shadow: 0 0 0 4px rgba(118, 75, 162, 0.15);
}
.form-input::placeholder {
  color: #aaa;
}
.form-actions {
  display: flex;
  gap: 15px;
  justify-content: flex-end;
  margin-top: 35px;
}
.btn-secondary {
  padding: 12px 24px;
  border: 2px solid #e1e8ed;
  background: white;
  color: #4b2e83;
  border-radius: 10px;
  cursor: pointer;
  font-size: 15px;
  font-weight: 600;
  transition: all 0.3s ease;
  box-shadow: 0 2px 6px rgba(0, 0, 0, 0.05);
}
.btn-secondary:hover {
  background-color: #f3e8ff;
  border-color: #c5b3f4;
}
.btn-primary {
  padding: 12px 24px;
  background: linear-gradient(120deg, rgba(28, 32, 51, 0), rgba(16, 21, 33, 0));
  color: #fff;
  border: none;
  border-radius: 8px;
  padding: 10px 18px;
  font-size: 16px;
  cursor: pointer;
}
@media (max-width: 768px) {
  .app-container {
    flex-direction: column;
  }
  .sidebar {
    width: 100%;
    height: auto;
    padding: 20px;
  }
  .chat-navigation {
    flex-direction: row;
    overflow-x: auto;
    padding-bottom: 10px;
  }
  .main-content {
    padding: 25px;
  }
  .main-header {
    flex-direction: column;
    gap: 25px;
    align-items: center;
  }
  .welcome-title {
    font-size: 42px;
    text-align: center;
  }
  .authenticated-actions {
    gap: 15px;
  }
  .configure-agent-button,
  .chat-access-button {
    padding: 14px 28px;
    font-size: 18px;
  }
  .modal-container {
    margin: 25px;
  }
  .login-form {
    padding: 25px;
  }
  .chat-list-section::-webkit-scrollbar {
    width: 6px;
  }
  .chat-list-section {
    padding-right: 6px;
  }
}
</style><|MERGE_RESOLUTION|>--- conflicted
+++ resolved
@@ -94,19 +94,9 @@
             <router-link to="/AI" class="agent-navigation-link">
               <button class="configure-agent-button">⚙️ Configurer mon Agent</button>
             </router-link>
-<<<<<<< HEAD
-            <router-link
-              v-if="hasValidConfig"
-              to="/memory"
-              class="agent-navigation-link"
-            >
-              <button class="memory-button">🧠 Mémoire de l'IA</button>
-            </router-link>
-=======
             <button v-if="hasValidConfig" class="chat-access-button" @click="showChat = true">
               💬 Accéder au Chat
             </button>
->>>>>>> d4ca4340
           </div>
           
           <div v-else class="auth-required-section">
@@ -345,15 +335,10 @@
 .app-container {
   display: flex;
   height: 100vh;
-<<<<<<< HEAD
-  font-family: "Segoe UI", Tahoma, Geneva, Verdana, sans-serif;
-  background: linear-gradient(135deg, #7a5195 0%, #a552cc 100%);
-=======
   font-family: 'Roboto', sans-serif;
   background: linear-gradient(120deg, rgba(28, 32, 51, 0), rgba(16, 21, 33, 0));
   border: none;
   transition: left 0.5s ease;
->>>>>>> d4ca4340
   overflow: hidden;
 }
 .sidebar {
@@ -377,14 +362,8 @@
   animation: fadeIn 0.5s ease;
 }
 @keyframes fadeIn {
-  from {
-    opacity: 0;
-    transform: translateY(-10px);
-  }
-  to {
-    opacity: 1;
-    transform: translateY(0);
-  }
+  from { opacity: 0; transform: translateY(-10px); }
+  to { opacity: 1; transform: translateY(0); }
 }
 .sidebar-title {
   font-size: 80px;
@@ -392,7 +371,7 @@
   color: #f3e8ff;
   margin: 0;
   letter-spacing: 1px;
-  text-shadow: 0 2px 4px rgba(0, 0, 0, 0.3);
+  text-shadow: 0 2px 4px rgba(0,0,0,0.3);
 }
 .chat-navigation {
   display: flex;
@@ -430,7 +409,7 @@
   box-shadow: 0 6px 20px rgba(125, 82, 204, 0.4);
 }
 .new-chat-button::after {
-  content: "";
+  content: '';
   position: absolute;
   top: 0;
   left: -100%;
@@ -536,25 +515,16 @@
   position: relative;
 }
 .chat-list-section::-webkit-scrollbar-thumb::before {
-  content: "";
+  content: '';
   position: absolute;
   top: 0;
   left: 0;
   right: 0;
   bottom: 0;
-<<<<<<< HEAD
-  background: linear-gradient(
-    45deg,
-    rgba(255, 255, 255, 0.1) 0%,
-    transparent 50%,
-    rgba(255, 255, 255, 0.1) 100%
-  );
-=======
   background: linear-gradient(45deg,
     rgba(255,255,255,0.1) 0%,
     transparent 50%,
     rgba(255,255,255,0.1) 100%);
->>>>>>> d4ca4340
   border-radius: 10px;
   opacity: 0;
   transition: opacity 0.3s ease;
@@ -586,7 +556,7 @@
   font-family: inherit;
   outline: none;
   transition: all 0.3s ease;
-  box-shadow: inset 0 2px 4px rgba(0, 0, 0, 0.05);
+  box-shadow: inset 0 2px 4px rgba(0,0,0,0.05);
 }
 .chat-name-input:focus {
   border-color: #764ba2;
@@ -608,10 +578,6 @@
   text-align: left;
   position: relative;
   overflow: hidden;
-<<<<<<< HEAD
-  box-shadow: 0 2px 6px rgba(0, 0, 0, 0.1);
-=======
->>>>>>> d4ca4340
 }
 .chat-item-button:hover {
   background: rgba(255, 255, 255, 0.2);
@@ -619,18 +585,13 @@
   transform: translateX(8px);
 }
 .chat-item-button::after {
-  content: "";
+  content: '';
   position: absolute;
   top: 0;
   left: -50%;
   width: 100%;
   height: 100%;
-  background: linear-gradient(
-    120deg,
-    rgba(255, 255, 255, 0.1) 0%,
-    rgba(255, 255, 255, 0.1) 50%,
-    rgba(255, 255, 255, 0) 80%
-  );
+  background: linear-gradient(120deg, rgba(255,255,255,0.1) 0%, rgba(255,255,255,0.1) 50%, rgba(255,255,255,0) 80%);
   transition: left 0.5s ease;
 }
 .chat-item-button:hover::after {
@@ -658,7 +619,7 @@
   align-items: center;
   justify-content: center;
   transition: all 0.3s ease;
-  box-shadow: 0 2px 6px rgba(0, 0, 0, 0.2);
+  box-shadow: 0 2px 6px rgba(0,0,0,0.2);
   position: relative;
 }
 .chat-delete-button:hover {
@@ -677,14 +638,8 @@
   animation: slideDown 0.3s ease;
 }
 @keyframes slideDown {
-  from {
-    transform: translateY(-10px);
-    opacity: 0;
-  }
-  to {
-    transform: translateY(0);
-    opacity: 1;
-  }
+  from { transform: translateY(-10px); opacity: 0; }
+  to { transform: translateY(0); opacity: 1; }
 }
 .context-menu-item {
   width: 100%;
@@ -730,14 +685,8 @@
   animation: fadeInUp 0.6s ease;
 }
 @keyframes fadeInUp {
-  from {
-    opacity: 0;
-    transform: translateY(20px);
-  }
-  to {
-    opacity: 1;
-    transform: translateY(0);
-  }
+  from { opacity: 0; transform: translateY(20px); }
+  to { opacity: 1; transform: translateY(0); }
 }
 .user-section {
   position: absolute;
@@ -748,14 +697,8 @@
   animation: fadeInRight 0.5s ease;
 }
 @keyframes fadeInRight {
-  from {
-    opacity: 0;
-    transform: translateX(20px);
-  }
-  to {
-    opacity: 1;
-    transform: translateX(0);
-  }
+  from { opacity: 0; transform: translateX(20px); }
+  to { opacity: 1; transform: translateX(0); }
 }
 .user-info {
   display: flex;
@@ -766,7 +709,7 @@
   color: white;
   font-weight: bold;
   font-size: 16px;
-  text-shadow: 0 1px 2px rgba(0, 0, 0, 0.05);
+  text-shadow: 0 1px 2px rgba(0,0,0,0.05);
 }
 .logout-button {
   display: flex;
@@ -868,17 +811,13 @@
 }
 .crypto-widget::before,
 .news-widget::before {
-  content: "";
+  content: '';
   position: absolute;
   top: -50%;
   left: -50%;
   width: 200%;
   height: 200%;
-  background: radial-gradient(
-    circle at center,
-    rgba(255, 255, 255, 0.2) 0%,
-    transparent 70%
-  );
+  background: radial-gradient(circle at center, rgba(255,255,255,0.2) 0%, transparent 70%);
   transform: rotate(45deg);
   pointer-events: none;
 }
@@ -890,12 +829,12 @@
 .crypto-percentage {
   font-size: 28px;
   margin-bottom: 8px;
-  text-shadow: 0 2px 4px rgba(0, 0, 0, 0.2);
+  text-shadow: 0 2px 4px rgba(0,0,0,0.2);
 }
 .crypto-symbol {
   font-size: 18px;
   opacity: 0.9;
-  text-shadow: 0 1px 2px rgba(0, 0, 0, 0.2);
+  text-shadow: 0 1px 2px rgba(0,0,0,0.2);
 }
 .news-widget {
   background: linear-gradient(120deg, rgba(28, 32, 51, 0), rgba(16, 21, 33, 0));
@@ -904,7 +843,7 @@
 .news-title {
   font-size: 20px;
   text-align: center;
-  text-shadow: 0 1px 3px rgba(0, 0, 0, 0.2);
+  text-shadow: 0 1px 3px rgba(0,0,0,0.2);
 }
 .action-section {
   width: 100%;
@@ -936,18 +875,13 @@
   z-index: 1;
 }
 .configure-agent-button::before {
-  content: "";
+  content: '';
   position: absolute;
   top: 0;
   left: -100%;
   width: 100%;
   height: 100%;
-  background: linear-gradient(
-    120deg,
-    rgba(255, 255, 255, 0.2) 0%,
-    rgba(255, 255, 255, 0.2) 50%,
-    rgba(255, 255, 255, 0) 80%
-  );
+  background: linear-gradient(120deg, rgba(255,255,255,0.2) 0%, rgba(255,255,255,0.2) 50%, rgba(255,255,255,0) 80%);
   transition: left 0.5s ease;
   z-index: -1;
 }
@@ -974,18 +908,13 @@
   z-index: 1;
 }
 .chat-access-button::before {
-  content: "";
+  content: '';
   position: absolute;
   top: 0;
   left: -100%;
   width: 100%;
   height: 100%;
-  background: linear-gradient(
-    120deg,
-    rgba(255, 255, 255, 0.2) 0%,
-    rgba(255, 255, 255, 0.2) 50%,
-    rgba(255, 255, 255, 0) 80%
-  );
+  background: linear-gradient(120deg, rgba(255,255,255,0.2) 0%, rgba(255,255,255,0.2) 50%, rgba(255,255,255,0) 80%);
   transition: left 0.5s ease;
   z-index: -1;
 }
@@ -996,52 +925,6 @@
   transform: translateY(-3px);
   box-shadow: 0 8px 24px rgba(165, 82, 204, 0.4);
 }
-<<<<<<< HEAD
-
-.memory-button {
-  padding: 18px 35px;
-  font-size: 20px;
-  font-weight: bold;
-  background: linear-gradient(135deg, #667eea 0%, #764ba2 100%);
-  border: none;
-  color: white;
-  border-radius: 12px;
-  cursor: pointer;
-  transition: all 0.3s ease;
-  box-shadow: 0 6px 18px rgba(102, 126, 234, 0.3);
-  position: relative;
-  overflow: hidden;
-  z-index: 1;
-}
-
-.memory-button::before {
-  content: "";
-  position: absolute;
-  top: 0;
-  left: -100%;
-  width: 100%;
-  height: 100%;
-  background: linear-gradient(
-    120deg,
-    rgba(255, 255, 255, 0.2) 0%,
-    rgba(255, 255, 255, 0.2) 50%,
-    rgba(255, 255, 255, 0) 80%
-  );
-  transition: left 0.5s ease;
-  z-index: -1;
-}
-
-.memory-button:hover::before {
-  left: 100%;
-}
-
-.memory-button:hover {
-  transform: translateY(-3px);
-  box-shadow: 0 8px 24px rgba(102, 126, 234, 0.4);
-}
-
-=======
->>>>>>> d4ca4340
 .auth-required-section {
   display: flex;
   flex-direction: column;
@@ -1094,26 +977,7 @@
   max-width: 320px;
   line-height: 1.5;
   font-style: italic;
-<<<<<<< HEAD
-  text-shadow: 0 1px 2px rgba(255, 255, 255, 0.3);
-}
-
-.modal-overlay {
-  position: fixed;
-  top: 0;
-  left: 0;
-  right: 0;
-  bottom: 0;
-  background-color: rgba(75, 25, 140, 0.7);
-  display: flex;
-  justify-content: center;
-  align-items: center;
-  z-index: 2000;
-  backdrop-filter: blur(6px);
-  animation: fadeIn 0.3s ease;
-=======
   text-shadow: 0 1px 2px rgba(0, 0, 0, 0.2);
->>>>>>> d4ca4340
 }
 .modal-container {
   background: white;
@@ -1138,7 +1002,7 @@
   display: flex;
   justify-content: space-between;
   align-items: center;
-  box-shadow: 0 4px 12px rgba(0, 0, 0, 0.1);
+  box-shadow: 0 4px 12px rgba(0,0,0,0.1);
 }
 .modal-title {
   font-size: 22px;
@@ -1161,7 +1025,7 @@
   transition: background-color 0.2s ease;
 }
 .modal-close:hover {
-  background-color: rgba(255, 255, 255, 0.2);
+  background-color: rgba(255,255,255,0.2);
 }
 .login-form {
   padding: 35px;
@@ -1186,7 +1050,7 @@
   background-color: #f8f6ff;
   box-sizing: border-box;
   font-family: inherit;
-  box-shadow: inset 0 2px 4px rgba(0, 0, 0, 0.05);
+  box-shadow: inset 0 2px 4px rgba(0,0,0,0.05);
 }
 .form-input:focus {
   outline: none;
@@ -1213,7 +1077,7 @@
   font-size: 15px;
   font-weight: 600;
   transition: all 0.3s ease;
-  box-shadow: 0 2px 6px rgba(0, 0, 0, 0.05);
+  box-shadow: 0 2px 6px rgba(0,0,0,0.05);
 }
 .btn-secondary:hover {
   background-color: #f3e8ff;
