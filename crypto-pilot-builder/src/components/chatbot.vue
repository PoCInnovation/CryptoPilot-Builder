--- conflicted
+++ resolved
@@ -38,7 +38,6 @@
 
       <!-- Message d'erreur d'authentification amélioré -->
       <div v-if="authError" class="auth-error">
-<<<<<<< HEAD
         <div class="auth-error-content">
           <div class="error-icon-container">
             <div class="error-icon">🔒</div>
@@ -52,7 +51,6 @@
               <div class="btn-shine"></div>
             </button>
           </div>
-=======
         <div class="error-icon">🔒</div>
         <h3>Authentification requise</h3>
         <p>{{ authError }}</p>
@@ -60,7 +58,6 @@
           <button @click="redirectToLogin" class="btn btn-primary">
             Se connecter
           </button>
->>>>>>> 6638e1fa
         </div>
       </div>
 
